/**
 * Copyright (c) Meta Platforms, Inc. and affiliates.
 *
 * This source code is licensed under the MIT license found in the
 * LICENSE file in the root directory of this source tree.
 */

import { CompilerError, SourceLocation } from "..";
import { Environment } from "../HIR";
import {
  GeneratedSource,
  HIRFunction,
  Identifier,
  Instruction,
  Place,
  ReactiveScope,
  makeInstructionId,
} from "../HIR/HIR";
import {
  doesPatternContainSpreadElement,
  eachInstructionOperand,
  eachPatternOperand,
} from "../HIR/visitors";
import DisjointSet from "../Utils/DisjointSet";
import { logHIRFunction } from "../Utils/logger";
import { assertExhaustive } from "../Utils/utils";

/*
 * Note: this is the 1st of 4 passes that determine how to break a function into discrete
 * reactive scopes (independently memoizeable units of code):
 * 1. InferReactiveScopeVariables (this pass, on HIR) determines operands that mutate
 *     together and assigns them a unique reactive scope.
 * 2. AlignReactiveScopesToBlockScopes (on ReactiveFunction) aligns reactive scopes
 *     to block scopes.
 * 3. MergeOverlappingReactiveScopes (on ReactiveFunction) ensures that reactive
 *     scopes do not overlap, merging any such scopes.
 * 4. BuildReactiveBlocks (on ReactiveFunction) groups the statements for each scope into
 *     a ReactiveScopeBlock.
 *
 * For each mutable variable, infers a reactive scope which will construct that
 * variable. Variables that co-mutate are assigned to the same reactive scope.
 * This pass does *not* infer the set of instructions necessary to compute each
 * variable/scope, only the set of variables that will be computed by each scope.
 *
 * Examples:
 * ```javascript
 * // Mutable arguments
 * let x = {};
 * let y = [];
 * foo(x, y); // both args mutable, could alias each other
 * y.push(x); // y is part of callee, counts as operand
 *
 * let z = {};
 * y.push(z);
 *
 * // Mutable assignment
 * let x = {};
 * let y = [];
 * x.y = y; // trivial aliasing
 * ```
 *
 * More generally, all mutable operands (incl lvalue) of an instruction must go in the
 * same scope.
 *
 * ## Implementation
 *
 * 1. Iterate over all instructions in all blocks (order does not matter, single pass),
 *     and create disjoint sets ({@link DisjointSet}) for each set of operands that
 *     mutate together per above rules.
 * 2. Iterate the contents of each set, and assign a new {@link ScopeId} to each set,
 *     and update the `scope` property of each item in that set to that scope id.
 *
 * ## Other Issues Uncovered
 *
 * Mutable lifetimes need to account for aliasing (known todo, already described in InferMutableLifetimes.ts)
 *
 * ```javascript
 * let x = {};
 * let y = [];
 * x.y = y; // RHS is not considered mutable here bc not further mutation
 * mutate(x); // bc y is aliased here, it should still be considered mutable above
 * ```
 */
export function inferReactiveScopeVariables(fn: HIRFunction): void {
  /*
   * Represents the set of reactive scopes as disjoint sets of identifiers
   * that mutate together.
   */
  const scopeIdentifiers = findDisjointMutableValues(fn);

  // Maps each scope (by its identifying member) to a ScopeId value
  const scopes: Map<Identifier, ReactiveScope> = new Map();

  /*
   * Iterate over all the identifiers and assign a unique ScopeId
   * for each scope (based on the set identifier).
   *
   * At the same time, group the identifiers in each scope and
   * build a MutableRange that describes the span of mutations
   * across all identifiers in each scope.
   */
  scopeIdentifiers.forEach((identifier, groupIdentifier) => {
    let scope = scopes.get(groupIdentifier);
    if (scope === undefined) {
      scope = {
        id: fn.env.nextScopeId,
        range: identifier.mutableRange,
        dependencies: new Set(),
        declarations: new Map(),
        reassignments: new Set(),
        earlyReturnValue: null,
        merged: new Set(),
        loc: identifier.loc,
      };
      scopes.set(groupIdentifier, scope);
    } else {
      if (scope.range.start === 0) {
        scope.range.start = identifier.mutableRange.start;
      } else if (identifier.mutableRange.start !== 0) {
        scope.range.start = makeInstructionId(
          Math.min(scope.range.start, identifier.mutableRange.start)
        );
      }
      scope.range.end = makeInstructionId(
        Math.max(scope.range.end, identifier.mutableRange.end)
      );
      scope.loc = mergeLocation(scope.loc, identifier.loc);
    }
    identifier.scope = scope;
    identifier.mutableRange = scope.range;
  });

  let maxInstruction = 0;
  for (const [, block] of fn.body.blocks) {
    for (const instr of block.instructions) {
      maxInstruction = makeInstructionId(Math.max(maxInstruction, instr.id));
    }
    maxInstruction = makeInstructionId(
      Math.max(maxInstruction, block.terminal.id)
    );
  }

  /*
   * Validate that all scopes have properly intialized, valid mutable ranges
   * within the span of instructions for this function, ie from 1 to 1 past
   * the last instruction id.
   */
  for (const [, scope] of scopes) {
    if (
      scope.range.start === 0 ||
      scope.range.end === 0 ||
      maxInstruction === 0 ||
      scope.range.end > maxInstruction + 1
    ) {
      // Make it easier to debug why the error occurred
      logHIRFunction("InferReactiveScopeVariables (invalid scope)", fn);
      CompilerError.invariant(false, {
        reason: `Invalid mutable range for scope`,
        loc: GeneratedSource,
        description: `Scope @${scope.id} has range [${scope.range.start}:${
          scope.range.end
        }] but the valid range is [1:${maxInstruction + 1}]`,
      });
    }
  }
}

function mergeLocation(l: SourceLocation, r: SourceLocation): SourceLocation {
  if (l === GeneratedSource) {
    return r;
  } else if (r === GeneratedSource) {
    return l;
  } else {
    return {
      start: {
        line: Math.min(l.start.line, r.start.line),
        column: Math.min(l.start.column, r.start.column),
      },
      end: {
        line: Math.max(l.end.line, r.end.line),
        column: Math.max(l.end.column, r.end.column),
      },
    };
  }
}

// Is the operand mutable at this given instruction
export function isMutableAtInstruction(
  { id }: Instruction,
  place: Place
): boolean {
  const range = place.identifier.mutableRange;
  return id >= range.start && id < range.end;
}

function mayAllocate(env: Environment, instruction: Instruction): boolean {
  const { value } = instruction;
  switch (value.kind) {
    case "Destructure": {
      return doesPatternContainSpreadElement(value.lvalue.pattern);
    }
    case "PostfixUpdate":
    case "PrefixUpdate":
    case "Await":
    case "DeclareLocal":
    case "DeclareContext":
    case "StoreLocal":
    case "LoadGlobal":
    case "MetaProperty":
    case "TypeCastExpression":
    case "LoadLocal":
    case "LoadContext":
    case "StoreContext":
    case "PropertyDelete":
    case "ComputedLoad":
    case "ComputedDelete":
    case "JSXText":
    case "TemplateLiteral":
    case "Primitive":
    case "GetIterator":
    case "IteratorNext":
    case "NextPropertyOf":
    case "Debugger":
    case "StartMemoize":
    case "FinishMemoize":
    case "UnaryExpression":
    case "BinaryExpression":
    case "PropertyLoad":
    case "StoreGlobal": {
      return false;
    }
    case "CallExpression":
    case "MethodCall": {
      return instruction.lvalue.identifier.type.kind !== "Primitive";
    }
    case "RegExpLiteral":
    case "PropertyStore":
    case "ComputedStore":
    case "ArrayExpression":
    case "JsxExpression":
    case "JsxFragment":
    case "NewExpression":
    case "ObjectExpression":
    case "UnsupportedNode":
    case "ObjectMethod":
    case "FunctionExpression":
    case "TaggedTemplateExpression": {
      return true;
    }
    default: {
      assertExhaustive(
        value,
        `Unexpected value kind \`${(value as any).kind}\``
      );
    }
  }
}

/*
 * These instructions may pick up external changes due to rules of react violations.
 * Instructions should be included here if they may change without their inputs changing.
 * For example, PostfixUpdate is not included because it only has a changed lval if
 * it has a changed argument, but LoadProperty is included because the argument can be
 * mutated elsewhere.
 */
function mayHaveChanged(env: Environment, instruction: Instruction): boolean {
  if (env.config.enableChangeDetectionForDebugging == null) {
    return false;
  }
  switch (instruction.value.kind) {
    case "Await":
    case "ComputedLoad":
    case "Destructure":
    case "GetIterator":
    case "IteratorNext":
    case "NextPropertyOf":
    case "PropertyLoad":
    case "CallExpression":
    case "MethodCall":
    case "NewExpression": {
      return true;
    }
    case "LoadGlobal": {
      return (
        instruction.value.binding.kind === "ModuleLocal" &&
        !instruction.value.binding.immutable
      );
    }
    case "PostfixUpdate":
    case "PrefixUpdate":
    case "DeclareLocal":
    case "DeclareContext":
    case "StoreLocal":
    case "MetaProperty":
    case "TypeCastExpression":
    case "LoadLocal":
    case "LoadContext":
    case "StoreContext":
    case "PropertyDelete":
    case "ComputedDelete":
    case "JSXText":
    case "TemplateLiteral":
    case "Primitive":
    case "Debugger":
    case "StartMemoize":
    case "FinishMemoize":
    case "UnaryExpression":
    case "BinaryExpression":
    case "StoreGlobal":
    case "RegExpLiteral":
    case "PropertyStore":
    case "ComputedStore":
    case "ArrayExpression":
    case "JsxExpression":
    case "JsxFragment":
    case "ObjectExpression":
    case "UnsupportedNode":
    case "ObjectMethod":
    case "FunctionExpression":
    case "TaggedTemplateExpression": {
      return false;
    }
    default: {
      assertExhaustive(
        instruction.value,
        `Unexpected value kind \`${(instruction.value as any).kind}\``
      );
    }
  }
}

function isIdentifierMutable(id: Identifier): boolean {
  return id.mutableRange.end > id.mutableRange.start + 1;
}

function identifierHasMutableRange(id: Identifier): boolean {
  return id.mutableRange.start > 0;
}

export function findDisjointMutableValues(
  fn: HIRFunction
): DisjointSet<Identifier> {
  const scopeIdentifiers = new DisjointSet<Identifier>();
  for (const [_, block] of fn.body.blocks) {
    /*
     * If a phi is mutated after creation, then we need to alias all of its operands such that they
     * are assigned to the same scope.
     */
    for (const phi of block.phis) {
      if (
        // The phi was reset because it was not mutated after creation
        isIdentifierMutable(phi.id) &&
        phi.id.mutableRange.end >
          (block.instructions.at(0)?.id ?? block.terminal.id)
      ) {
        for (const [, phiId] of phi.operands) {
          scopeIdentifiers.union([phi.id, phiId]);
        }
      } else if (fn.env.config.enableForest) {
        for (const [, phiId] of phi.operands) {
          scopeIdentifiers.union([phi.id, phiId]);
        }
      }
    }

    for (const instr of block.instructions) {
<<<<<<< HEAD
      const operands = collectMutableOperands(
        fn,
        instr,
        fn.env.config.enableChangeDetection != null
      );
=======
      const operands: Array<Identifier> = [];
      if (
        isIdentifierMutable(instr.lvalue.identifier) ||
        mayAllocate(fn.env, instr) ||
        mayHaveChanged(fn.env, instr)
      ) {
        operands.push(instr.lvalue!.identifier);
      }
      if (
        instr.value.kind === "StoreLocal" ||
        instr.value.kind === "StoreContext"
      ) {
        if (isIdentifierMutable(instr.value.lvalue.place.identifier)) {
          operands.push(instr.value.lvalue.place.identifier);
        }
        if (
          isMutableAtInstruction(instr, instr.value.value) &&
          identifierHasMutableRange(instr.value.value.identifier)
        ) {
          operands.push(instr.value.value.identifier);
        }
      } else if (instr.value.kind === "Destructure") {
        for (const place of eachPatternOperand(instr.value.lvalue.pattern)) {
          if (
            isIdentifierMutable(place.identifier) ||
            mayHaveChanged(fn.env, instr)
          ) {
            operands.push(place.identifier);
          }
        }
        if (
          (isMutableAtInstruction(instr, instr.value.value) &&
            identifierHasMutableRange(instr.value.value.identifier)) ||
          mayHaveChanged(fn.env, instr)
        ) {
          operands.push(instr.value.value.identifier);
        }
      } else if (instr.value.kind === "MethodCall") {
        for (const operand of eachInstructionOperand(instr)) {
          if (
            (isMutableAtInstruction(instr, operand) &&
              /*
               * exclude global variables from being added to scopes, we can't recreate them!
               * TODO: improve handling of module-scoped variables and globals
               */
              identifierHasMutableRange(operand.identifier)) ||
            mayHaveChanged(fn.env, instr)
          ) {
            operands.push(operand.identifier);
          }
        }
        /*
         * Ensure that the ComputedLoad to resolve the method is in the same scope as the
         * call itself
         */
        operands.push(instr.value.property.identifier);
      } else {
        for (const operand of eachInstructionOperand(instr)) {
          if (
            (isMutableAtInstruction(instr, operand) &&
              /*
               * exclude global variables from being added to scopes, we can't recreate them!
               * TODO: improve handling of module-scoped variables and globals
               */
              identifierHasMutableRange(operand.identifier)) ||
            mayHaveChanged(fn.env, instr)
          ) {
            operands.push(operand.identifier);
          }
        }
      }
>>>>>>> ba4cde25
      if (operands.length !== 0) {
        scopeIdentifiers.union(operands);
      }
    }
  }
  return scopeIdentifiers;
}<|MERGE_RESOLUTION|>--- conflicted
+++ resolved
@@ -264,7 +264,7 @@
  * mutated elsewhere.
  */
 function mayHaveChanged(env: Environment, instruction: Instruction): boolean {
-  if (env.config.enableChangeDetectionForDebugging == null) {
+  if (env.config.enableChangeDetection == null) {
     return false;
   }
   switch (instruction.value.kind) {
@@ -364,13 +364,6 @@
     }
 
     for (const instr of block.instructions) {
-<<<<<<< HEAD
-      const operands = collectMutableOperands(
-        fn,
-        instr,
-        fn.env.config.enableChangeDetection != null
-      );
-=======
       const operands: Array<Identifier> = [];
       if (
         isIdentifierMutable(instr.lvalue.identifier) ||
@@ -442,7 +435,6 @@
           }
         }
       }
->>>>>>> ba4cde25
       if (operands.length !== 0) {
         scopeIdentifiers.union(operands);
       }
