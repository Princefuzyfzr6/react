<<<<<<< HEAD
// @enableChangeDetection
import { useState } from "react";
=======
// @enableChangeDetectionForDebugging
import {useState} from 'react';
>>>>>>> c30531f3

function Component(props) {
  const [x, _] = useState(f(props.x));
  return <div>{x}</div>;
}<|MERGE_RESOLUTION|>--- conflicted
+++ resolved
@@ -1,10 +1,5 @@
-<<<<<<< HEAD
 // @enableChangeDetection
-import { useState } from "react";
-=======
-// @enableChangeDetectionForDebugging
 import {useState} from 'react';
->>>>>>> c30531f3
 
 function Component(props) {
   const [x, _] = useState(f(props.x));
