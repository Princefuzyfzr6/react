--- conflicted
+++ resolved
@@ -16,13 +16,8 @@
   isUseEffectHookType,
   isUseInsertionEffectHookType,
   isUseLayoutEffectHookType,
-<<<<<<< HEAD
-} from "../HIR";
-import { isMutableAtInstruction } from "../ReactiveScopes/InferReactiveScopeVariables";
-=======
 } from '../HIR';
-import {isMutable} from '../ReactiveScopes/InferReactiveScopeVariables';
->>>>>>> b9af819f
+import {isMutableAtInstruction} from '../ReactiveScopes/InferReactiveScopeVariables';
 import {
   ReactiveFunctionVisitor,
   visitReactiveFunction,
@@ -103,17 +98,12 @@
     ) {
       const deps = instruction.value.args[1]!;
       if (
-<<<<<<< HEAD
-        deps.kind === "Identifier" &&
-        (isMutableAtInstruction(instruction as Instruction, deps) ||
-=======
         deps.kind === 'Identifier' &&
         /*
          * TODO: isMutable is not safe to call here as it relies on identifier mutableRange which is no longer valid at this point
          * in the pipeline
          */
-        (isMutable(instruction as Instruction, deps) ||
->>>>>>> b9af819f
+        (isMutableAtInstruction(instruction as Instruction, deps) ||
           isUnmemoized(deps.identifier, this.scopes))
       ) {
         state.push({
