--- conflicted
+++ resolved
@@ -45,12 +45,7 @@
   let hookPattern: string | null = null;
   // TODO(@mofeiZ) rewrite snap fixtures to @validatePreserveExistingMemo:false
   let validatePreserveExistingMemoizationGuarantees = false;
-<<<<<<< HEAD
   let enableChangeDetection = null;
-  let enablePreserveExistingManualUseMemo: "hook" | "scope" | null = null;
-=======
-  let enableChangeDetectionForDebugging = null;
->>>>>>> ba4cde25
   let customMacros = null;
 
   if (firstLine.indexOf("@compilationMode(annotation)") !== -1) {
@@ -221,12 +216,7 @@
       enableSharedRuntime__testonly: true,
       hookPattern,
       validatePreserveExistingMemoizationGuarantees,
-<<<<<<< HEAD
       enableChangeDetection,
-      enablePreserveExistingManualUseMemo,
-=======
-      enableChangeDetectionForDebugging,
->>>>>>> ba4cde25
     },
     compilationMode,
     logger,
