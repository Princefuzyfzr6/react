--- conflicted
+++ resolved
@@ -1,10 +1,6 @@
 {
   "name": "react-dom-factories",
-<<<<<<< HEAD
-  "version": "1.0.1",
-=======
-  "version": "15.6.2",
->>>>>>> 5634f0d1
+  "version": "1.0.2",
   "description": "React package for DOM factory methods.",
   "main": "index.js",
   "repository": "facebook/react",
